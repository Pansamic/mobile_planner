--- conflicted
+++ resolved
@@ -9,6 +9,11 @@
 
 if ( NOT CMAKE_BUILD_TYPE )
     set(CMAKE_BUILD_TYPE Release CACHE "cmake build type")
+endif()
+
+if ( CMAKE_BUILD_TYPE STREQUAL "Release" )
+    add_compile_options(-O3)
+    add_compile_options(-DNDEBUG)
 endif()
 
 if ( CMAKE_BUILD_TYPE STREQUAL "Release" )
@@ -30,11 +35,6 @@
     ${CMAKE_CURRENT_SOURCE_DIR}/include
 )
 
-<<<<<<< HEAD
-add_compile_options(-mavx -mavx2)
-
-=======
->>>>>>> 6a8c04c0
 # Source files
 set(MOBILE_PLANNER_SOURCES
     src/elevation_map.cpp
