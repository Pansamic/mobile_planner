#include <cmath>
#include <limits>
#include <unordered_map>
#include <vector>
#include <algorithm>
#include <numeric>
#include <Eigen/Dense>
#include <mobile_planner/elevation_map.h>
#include <mobile_planner/point_cloud_process.h>
ElevationMap::ElevationMap(
    const std::string& method,
    float length_x,
    float length_y, 
    float resolution, 
    std::size_t num_max_points_in_grid,
    const std::string& elevation_map_filter_type,
    float max_height,
    float slope_weight,
    float step_height_weight,
    float roughness_weight,
    float slope_critical,
    float step_height_critical,
    float roughness_critical,
    float l,
    float sigma_f,
    float sigma_n
)
    : GridMap( 7, length_x, length_y, resolution ),
      method_( method ),
      num_max_points_in_grid_( num_max_points_in_grid ),
      elevation_map_filter_type_( elevation_map_filter_type ),
      max_height_( max_height ),
      slope_weight_( slope_weight ),
      step_height_weight_( step_height_weight ),
      roughness_weight_( roughness_weight ),
      slope_critical_( slope_critical ),
      step_height_critical_( step_height_critical ),
      roughness_critical_( roughness_critical ),
      l_( l ),
      sigma_f_( sigma_f ),
      sigma_n_( sigma_n )
{
}

void ElevationMap::update( const pcl::PointCloud<pcl::PointXYZ>::Ptr point_cloud )
{
    if ( method_ == "direct" )
    {
        updateDirect( point_cloud );
    }
    // TODO: Implement Gaussian Process method.
}

const std::vector<Eigen::MatrixXf>& ElevationMap::getMaps()
{
    return maps_;
}

float ElevationMap::getMapValue(MapType map_type, float x, float y) const
{
    auto [row, col] = getGridCellIndex( x, y );
    return maps_[map_type](row, col);
}
<<<<<<< HEAD
=======

bool ElevationMap::isValidCoordinate(float x, float y) const
{
    return x >= -length_x_ / 2.0f && x <= length_x_ / 2.0f && y >= -length_y_ / 2.0f && y <= length_y_ / 2.0f;
}

>>>>>>> e07d459a
void ElevationMap::updateDirect( const pcl::PointCloud<pcl::PointXYZ>::Ptr point_cloud )
{
    // Check if map needs to be extended to cover new point cloud
    checkAndExtendMapIfNeeded( point_cloud );

    // Create a map to store points for each grid cell
    std::vector<std::vector<float>> cell_heights;
    
    removeOverHeightPoints( point_cloud );

    // Partition point cloud to grid cells
    dividePointCloudToGridCells( cell_heights, point_cloud );
    
    // Extract top surface points in each grid cell
    extractPointCloudTopSurface( cell_heights );
    
    // Update elevation map with new measurements using Kalman filter
    for ( std::size_t i = 0; i < cell_heights.size(); ++i )
    {
        const auto& heights = cell_heights[i];
        if ( heights.empty() )
        {
            continue;
        }    

        // Calculate mean and variance of points in this cell
        float sum_height = std::accumulate( heights.begin(), heights.end(), 0.0f);
        float mean_height = sum_height / heights.size();

        float sum_sq_diff = 0.0f;
        for ( const auto& height : heights )
        {
            float diff = height - mean_height;
            sum_sq_diff += diff * diff;
        }
        float var_height = sum_sq_diff / heights.size();
        
        float& existing_mean = maps_[ELEVATION].data()[i];
        float& existing_var = maps_[UNCERTAINTY].data()[i];
        
        // If this is the first measurement for this cell, just use the new values
        if ( std::isnan( existing_mean ) || std::isnan( existing_var ) )
        {
            existing_mean = mean_height;
            existing_var = var_height;
        }
        else
        {
            // Fuse with existing measurement using Kalman filter
            fuseElevationWithKalmanFilter( existing_mean, existing_var, static_cast<double>(mean_height), static_cast<double>(var_height) );
        }
    }
    
    // Create temporary elevation map for filtering
    maps_[ELEVATION_FILTERED] = maps_[ELEVATION];

    // Fill NaN cells with minimum elevation value in 3x3 window
    fillNaNWithMinimumInWindow( maps_[ELEVATION_FILTERED] );
    
    // Apply Gaussian filter to filtered elevation map
    filterElevation( elevation_map_filter_type_ );
    
    // Compute slope map
    computeSlopeMap();
    
    // Compute step height map
    computeStepHeightMap();
    
    // Compute roughness map
    computeRoughnessMap();
    
    // Compute traversability map with default parameters
    computeTraversabilityMap();
}
void ElevationMap::dividePointCloudToGridCells(
    std::vector<std::vector<float>>& cell_heights,
    const pcl::PointCloud<pcl::PointXYZ>::Ptr point_cloud
) const
{
    // Precompute map boundaries and factors
    const float min_x = -length_x_ / 2.0f;
    const float max_x = length_x_ / 2.0f;
    const float min_y = -length_y_ / 2.0f;
    const float max_y = length_y_ / 2.0f;

    // Reserve space for cell_heights based on grid map.
    cell_heights.resize( rows_ * cols_ );

    // Iterate through all points in the point cloud
    for ( auto point = point_cloud->rbegin(); point != point_cloud->rend(); ++point )
    {
        // Check if point is within map boundaries
        if (point->x >= min_x && point->x <= max_x && point->y >= min_y && point->y <= max_y)
        {
            // Calculate grid cell indices using multiplication instead of division
            // Fixed coordinate mapping: x-coordinate maps to row, y-coordinate maps to column
            auto [row, col] = getGridCellIndex( point->x, point->y );

            // Ensure indices are within bounds
            if ( row < rows_ && col < cols_ )
            {
                // Add point to the corresponding grid cell
                // column-major order for Eigen::MatrixXf memory copy.
                cell_heights[col * rows_ + row].push_back( point->z );
            }
        }
    }
}
void ElevationMap::removeOverHeightPoints(pcl::PointCloud<pcl::PointXYZ>::Ptr point_cloud) const
{
    point_cloud->erase(
        std::remove_if(point_cloud->begin(), point_cloud->end(),
            [this](const pcl::PointXYZ& point) {
                return point.z > max_height_;
            }),
        point_cloud->end()
    );
}

void ElevationMap::fuseElevationWithKalmanFilter( float& mean, float& variance, float new_mean, float new_variance ) const
{
    // One-dimensional Kalman filter fusion
    // https://ieeexplore.ieee.org/document/8392399
    float fused_mean = ( mean * new_variance + new_mean * variance ) / ( new_variance + variance );
    float fused_variance = ( variance * new_variance ) / ( new_variance + variance );
    
    mean = fused_mean;
    variance = fused_variance;
}

void ElevationMap::filterElevation( const std::string& filter_type )
{
    if ( filter_type == "boxblur" )
    {
        applyBoxBlurFilter( maps_[ELEVATION_FILTERED] );
    }
    else if ( filter_type == "gaussian" )
    {
        applyGaussianFilter( maps_[ELEVATION_FILTERED] );
    }
    else if ( filter_type == "bilateral" )
    {
        applyBilateralFilter( maps_[ELEVATION_FILTERED] );
    }
}

void ElevationMap::computeSlopeMap()
{
    // Use direct reference to avoid copy construction
    Eigen::MatrixXf& slope_map = maps_[SLOPE];
    const Eigen::MatrixXf& elevation = maps_[ELEVATION_FILTERED];
    
    // Initialize with zeros
    slope_map.setZero( rows_, cols_ );
    
    // Grid spacing
    float d = resolution_;
    
    // Compute slope for each cell using finite differences
    for ( int i = 1; i < static_cast<int>( rows_ ) - 1; ++i )
    {
        for ( int j = 1; j < static_cast<int>( cols_ ) - 1; ++j )
        {
            // Check if center cell is valid
            if ( std::isnan( elevation( i, j ) ) )
            {
                slope_map( i, j ) = std::numeric_limits<float>::quiet_NaN();
                continue;
            }
            
            // Check if neighbor cells are valid
            bool valid_neighbors = !std::isnan( elevation( i, j - 1 ) ) && 
                                  !std::isnan( elevation( i, j + 1 ) ) &&
                                  !std::isnan( elevation( i - 1, j ) ) &&
                                  !std::isnan( elevation( i + 1, j ) );
            
            if ( valid_neighbors )
            {
                // Partial derivatives using central difference
                float dz_dx = ( elevation( i, j + 1 ) - elevation( i, j - 1 ) ) / ( 2.0f * d );
                float dz_dy = ( elevation( i + 1, j ) - elevation( i - 1, j ) ) / ( 2.0f * d );
                
                // Slope magnitude
                slope_map( i, j ) = sqrtf( dz_dx * dz_dx + dz_dy * dz_dy );
            }
            else
            {
                slope_map( i, j ) = std::numeric_limits<float>::quiet_NaN();
            }
        }
    }
}

void ElevationMap::computeStepHeightMap()
{ 
    // Use direct reference to avoid copy construction
    Eigen::MatrixXf& step_height_map = maps_[STEP_HEIGHT];
    const Eigen::MatrixXf& elevation = maps_[ELEVATION_FILTERED];
    
    // Initialize with zeros
    step_height_map.setZero( rows_, cols_ );
    
    // Window size (3x3)
    int window_size = 3;
    int half_window = window_size / 2;
    
    // Compute step height for each cell
    for ( int i = half_window; i < static_cast<int>( rows_ ) - half_window; ++i )
    {
        for ( int j = half_window; j < static_cast<int>( cols_ ) - half_window; ++j )
        {
            // Check if center cell is valid
            if ( std::isnan( elevation( i, j ) ) )
            {
                step_height_map( i, j ) = std::numeric_limits<float>::quiet_NaN();
                continue;
            }
            
            // Find min and max elevation in the window, ignoring NaN values
            float min_elev = std::numeric_limits<float>::max();
            float max_elev = std::numeric_limits<float>::lowest();
            bool found_valid = false;
            
            for ( int wi = -half_window; wi <= half_window; ++wi )
            {
                for ( int wj = -half_window; wj <= half_window; ++wj )
                {
                    float elev = elevation( i + wi, j + wj );
                    if ( !std::isnan( elev ) )
                    {
                        if ( elev < min_elev )
                        {
                            min_elev = elev;
                        }
                        if ( elev > max_elev )
                        {
                            max_elev = elev;
                        }
                        found_valid = true;
                    }
                }
            }
            
            // Step height is the difference between max and min
            if ( found_valid )
            {
                step_height_map( i, j ) = max_elev - min_elev;
            }
            else
            {
                step_height_map( i, j ) = std::numeric_limits<float>::quiet_NaN();
            }
        }
    }
}

void ElevationMap::computeRoughnessMap()
{
    // Use direct reference to avoid copy construction
    Eigen::MatrixXf& roughness_map = maps_[ROUGHNESS];
    const Eigen::MatrixXf& elevation = maps_[ELEVATION_FILTERED];
    
    // Initialize with zeros
    roughness_map.setZero( rows_, cols_ );
    
    // Window size (3x3)
    int window_size = 3;
    int half_window = window_size / 2;
    
    // Compute roughness for each cell
    for ( int i = half_window; i < static_cast<int>( rows_ ) - half_window; ++i )
    {
        for ( int j = half_window; j < static_cast<int>( cols_ ) - half_window; ++j )
        {
            // Check if center cell is valid
            if ( std::isnan( elevation( i, j ) ) )
            {
                roughness_map( i, j ) = std::numeric_limits<float>::quiet_NaN();
                continue;
            }
            
            // Calculate mean elevation in window, ignoring NaN values
            float sum = 0.0f;
            int count = 0;
            
            for ( int wi = -half_window; wi <= half_window; ++wi )
            {
                for ( int wj = -half_window; wj <= half_window; ++wj )
                {
                    float elev = elevation( i + wi, j + wj );
                    if ( !std::isnan( elev ) )
                    {
                        sum += elev;
                        count++;
                    }
                }
            }
            
            if ( count > 0 )
            {
                float mean_elev = sum / count;
                
                // Calculate standard deviation
                float sum_sq_diff = 0.0f;
                for ( int wi = -half_window; wi <= half_window; ++wi )
                {
                    for ( int wj = -half_window; wj <= half_window; ++wj )
                    {
                        float elev = elevation( i + wi, j + wj );
                        if ( !std::isnan( elev ) )
                        {
                            float diff = elev - mean_elev;
                            sum_sq_diff += diff * diff;
                        }
                    }
                }
                
                roughness_map( i, j ) = sqrtf( sum_sq_diff / count );
            }
            else
            {
                roughness_map( i, j ) = std::numeric_limits<float>::quiet_NaN();
            }
        }
    }
}

void ElevationMap::computeTraversabilityMap()
{
    // Use direct reference to avoid copy construction
    Eigen::MatrixXf& traversability_map = maps_[TRAVERSABILITY];
    const Eigen::MatrixXf& slope_map = maps_[SLOPE];
    const Eigen::MatrixXf& step_height_map = maps_[STEP_HEIGHT];
    const Eigen::MatrixXf& roughness_map = maps_[ROUGHNESS];
    
    // Initialize with zeros
    traversability_map.setZero( rows_, cols_ );
    
    // Compute traversability map as weighted combination
    for ( int i = 0; i < static_cast<int>( rows_ ); ++i )
    {
        for ( int j = 0; j < static_cast<int>( cols_ ); ++j )
        {
            // Check if all input maps have valid values
            if ( std::isnan( slope_map( i, j ) ) || 
                 std::isnan( step_height_map( i, j ) ) || 
                 std::isnan( roughness_map( i, j ) ) )
            {
                traversability_map( i, j ) = std::numeric_limits<float>::quiet_NaN();
                continue;
            }
            
            float slope_term = slope_weight_ * slope_map( i, j ) / slope_critical_;
            float step_height_term = step_height_weight_ * step_height_map( i, j ) / step_height_critical_;
            float roughness_term = roughness_weight_ * roughness_map( i, j ) / roughness_critical_;
            
            traversability_map( i, j ) = slope_term + step_height_term + roughness_term;
        }
    }
}

void ElevationMap::extractPointCloudTopSurface( std::vector<std::vector<float>>& cell_heights ) const
{
    // Lambda for insertion sort (descending)
    auto insertionSortDesc = [](std::vector<float>& vec)
    {
        for ( int i = 1; i < vec.size(); ++i )
        {
            float key = vec[i];
            int j = i - 1;

            // Move elements that are LESS than key one position ahead
            // (for descending order, we want larger elements first)
            while (j >= 0 && vec[j] < key)
            {
                vec[j + 1] = vec[j];
                --j;
            }
            vec[j + 1] = key;
        }
    };

    for ( auto& heights : cell_heights )
    {
        if ( heights.empty() )
        {
            continue;
        }

        // insertion sort is the fastest method if the vector is already sorted.
        // `heights` is already sorted because point cloud is sorted.
        insertionSortDesc(heights);

        std::size_t num_points = heights.size() > num_max_points_in_grid_ ? num_max_points_in_grid_ : heights.size();

        heights.resize(num_points);
    }
}

bool ElevationMap::checkAndExtendMapIfNeeded( const pcl::PointCloud<pcl::PointXYZ>::Ptr point_cloud )
{
    if ( point_cloud->empty() )
    {
        return false;
    }
    
    // Calculate current map boundaries
    float min_map_x = -length_x_ / 2.0f;
    float max_map_x = length_x_ / 2.0f;
    float min_map_y = -length_y_ / 2.0f;
    float max_map_y = length_y_ / 2.0f;
    
    // Calculate point cloud boundaries
    float min_point_x = std::numeric_limits<float>::max();
    float max_point_x = std::numeric_limits<float>::lowest();
    float min_point_y = std::numeric_limits<float>::max();
    float max_point_y = std::numeric_limits<float>::lowest();
    
    for ( const auto& point : point_cloud->points )
    {
        if ( point.x < min_point_x ) min_point_x = point.x;
        if ( point.x > max_point_x ) max_point_x = point.x;
        if ( point.y < min_point_y ) min_point_y = point.y;
        if ( point.y > max_point_y ) max_point_y = point.y;
    }
    
    // Check if point cloud exceeds current map boundaries
    bool need_extend = false;
    if ( min_point_x < min_map_x || max_point_x > max_map_x ||
         min_point_y < min_map_y || max_point_y > max_map_y )
    {
        need_extend = true;
    }
    
    if ( !need_extend )
    {
        return false;
    }
    
    // Calculate new map dimensions to cover all points
    float new_min_x = std::min( min_map_x, min_point_x );
    float new_max_x = std::max( max_map_x, max_point_x );
    float new_min_y = std::min( min_map_y, min_point_y );
    float new_max_y = std::max( max_map_y, max_point_y );

    float new_map_length_x = 2 * std::max( std::abs( new_max_x ), std::abs( new_min_x ) );
    float new_map_length_y = 2 * std::max( std::abs( new_max_y ), std::abs( new_min_y ) );

    // Resize the grid map
    resize( new_map_length_x, new_map_length_y );
    
    return true;
}

void ElevationMap::fillNaNWithMinimumInWindow(Eigen::MatrixXf& map)
{
    Eigen::MatrixXf filled_map = map;
    
    // 3x3 window size
    int window_size = 3;
    int half_window = (window_size - 1) / 2;
    
    for ( int i = 0; i < static_cast<int>( map.rows() ); ++i )
    {
        for ( int j = 0; j < static_cast<int>( map.cols() ); ++j )
        {
            // Only process NaN values
            if ( std::isnan( map( i, j ) ) )
            {
                // Find minimum value in the 3x3 window
                float min_value = std::numeric_limits<float>::max();
                bool found_valid = false;
                
                for ( int wi = -half_window; wi <= half_window; ++wi )
                {
                    for ( int wj = -half_window; wj <= half_window; ++wj )
                    {
                        int ni = i + wi;
                        int nj = j + wj;
                        
                        // Check bounds
                        if ( ni >= 0 && ni < static_cast<int>( map.rows() ) &&
                             nj >= 0 && nj < static_cast<int>( map.cols() ) )
                        {
                            // Check if value is not NaN
                            if ( !std::isnan( map( ni, nj ) ) )
                            {
                                if ( map( ni, nj ) < min_value )
                                {
                                    min_value = map( ni, nj );
                                    found_valid = true;
                                }
                            }
                        }
                    }
                }
                
                // If we found a valid value, use it
                if ( found_valid )
                {
                    filled_map( i, j ) = min_value;
                }
            }
        }
    }
    
    map = filled_map;
}

void ElevationMap::applyBoxBlurFilter(Eigen::MatrixXf& map)
{
    Eigen::MatrixXf filtered_map = map;
    
    // 3x3 window size
    int window_size = 3;
    int half_window = window_size / 2;
    
    // Apply box blur filter
    for ( int i = half_window; i < static_cast<int>( map.rows() ) - half_window; ++i )
    {
        for ( int j = half_window; j < static_cast<int>( map.cols() ) - half_window; ++j )
        {
            // Skip NaN values
            if ( std::isnan( map( i, j ) ) )
            {
                filtered_map( i, j ) = std::numeric_limits<float>::quiet_NaN();
                continue;
            }
            
            // Calculate average of neighbors
            float sum = 0.0f;
            int count = 0;
            
            for ( int wi = -half_window; wi <= half_window; ++wi )
            {
                for ( int wj = -half_window; wj <= half_window; ++wj )
                {
                    float value = map( i + wi, j + wj );
                    if ( !std::isnan( value ) )
                    {
                        sum += value;
                        count++;
                    }
                }
            }
            
            if ( count > 0 )
            {
                filtered_map( i, j ) = sum / count;
            }
            else
            {
                filtered_map( i, j ) = std::numeric_limits<float>::quiet_NaN();
            }
        }
    }
    
    map = filtered_map;
}

void ElevationMap::applyGaussianFilter(Eigen::MatrixXf& map)
{
    Eigen::MatrixXf filtered_map = map;
    
    // 5x5 window size
    int window_size = 5;
    int half_window = window_size / 2;
    
    // Gaussian kernel (5x5, sigma=1.0)
    static const float kernel[5][5] = {
        { 0.003765f, 0.015019f, 0.023792f, 0.015019f, 0.003765f },
        { 0.015019f, 0.059912f, 0.094907f, 0.059912f, 0.015019f },
        { 0.023792f, 0.094907f, 0.150342f, 0.094907f, 0.023792f },
        { 0.015019f, 0.059912f, 0.094907f, 0.059912f, 0.015019f },
        { 0.003765f, 0.015019f, 0.023792f, 0.015019f, 0.003765f }
    };
    
    // Apply Gaussian filter
    for ( int i = half_window; i < static_cast<int>( map.rows() ) - half_window; ++i )
    {
        for ( int j = half_window; j < static_cast<int>( map.cols() ) - half_window; ++j )
        {
            // Skip NaN values
            if ( std::isnan( map( i, j ) ) )
            {
                filtered_map( i, j ) = std::numeric_limits<float>::quiet_NaN();
                continue;
            }
            
            // Apply convolution
            float sum = 0.0f;
            float weight_sum = 0.0f;
            
            for ( int wi = -half_window; wi <= half_window; ++wi )
            {
                for ( int wj = -half_window; wj <= half_window; ++wj )
                {
                    float value = map( i + wi, j + wj );
                    if ( !std::isnan( value ) )
                    {
                        sum += value * kernel[wi + half_window][wj + half_window];
                        weight_sum += kernel[wi + half_window][wj + half_window];
                    }
                }
            }
            
            if ( weight_sum > 0.0f )
            {
                filtered_map( i, j ) = sum / weight_sum;
            }
            else
            {
                filtered_map( i, j ) = std::numeric_limits<float>::quiet_NaN();
            }
        }
    }
    
    map = filtered_map;
}

void ElevationMap::applyBilateralFilter(Eigen::MatrixXf& map)
{
    Eigen::MatrixXf filtered_map = map;
    
    // 5x5 window size
    int window_size = 5;
    int half_window = window_size / 2;
    
    // Bilateral filter parameters
    float spatial_sigma = 1.0f;
    float intensity_sigma = 0.1f;
    
    // Precompute spatial weights
    float spatial_weights[5][5];
    for ( int k = -half_window; k <= half_window; ++k )
    {
        for ( int l = -half_window; l <= half_window; ++l )
        {
            float distance_squared = static_cast<float>( k * k + l * l );
            spatial_weights[k + half_window][l + half_window] = expf( -distance_squared / ( 2.0f * spatial_sigma * spatial_sigma ) );
        }
    }
    
    // Apply bilateral filter
    for ( int i = half_window; i < static_cast<int>( map.rows() ) - half_window; ++i )
    {
        for ( int j = half_window; j < static_cast<int>( map.cols() ) - half_window; ++j )
        {
            // Skip NaN values
            if ( std::isnan( map( i, j ) ) )
            {
                filtered_map( i, j ) = std::numeric_limits<float>::quiet_NaN();
                continue;
            }
            
            float center_value = map( i, j );
            float weighted_sum = 0.0f;
            float weight_sum = 0.0f;
            
            for ( int k = -half_window; k <= half_window; ++k )
            {
                for ( int l = -half_window; l <= half_window; ++l )
                {
                    float neighbor_value = map( i + k, j + l );
                    
                    // Skip NaN values
                    if ( !std::isnan( neighbor_value ) )
                    {
                        // Calculate intensity weight
                        float intensity_diff = ( neighbor_value - center_value ) * ( neighbor_value - center_value );
                        float intensity_weight = expf( -intensity_diff / ( 2.0f * intensity_sigma * intensity_sigma ) );
                        
                        // Combine spatial and intensity weights
                        float weight = spatial_weights[k + half_window][l + half_window] * intensity_weight;
                        
                        weighted_sum += weight * neighbor_value;
                        weight_sum += weight;
                    }
                }
            }
            
            if ( weight_sum > 0 )
            {
                filtered_map( i, j ) = weighted_sum / weight_sum;
            }
            else
            {
                filtered_map( i, j ) = std::numeric_limits<float>::quiet_NaN();
            }
        }
    }
    
    map = filtered_map;
}

std::tuple<std::size_t, std::size_t> ElevationMap::getGridCellIndex(float x, float y) const
{
    const float half_range_x = length_x_ / 2.0f;
    const float half_range_y = length_y_ / 2.0f;
    std::size_t row = static_cast<std::size_t>( std::floor(( half_range_x - x ) / resolution_ ));
    std::size_t col = static_cast<std::size_t>( std::floor(( half_range_y - y ) / resolution_ ));
    return std::make_tuple(row, col);
}<|MERGE_RESOLUTION|>--- conflicted
+++ resolved
@@ -61,15 +61,12 @@
     auto [row, col] = getGridCellIndex( x, y );
     return maps_[map_type](row, col);
 }
-<<<<<<< HEAD
-=======
 
 bool ElevationMap::isValidCoordinate(float x, float y) const
 {
     return x >= -length_x_ / 2.0f && x <= length_x_ / 2.0f && y >= -length_y_ / 2.0f && y <= length_y_ / 2.0f;
 }
 
->>>>>>> e07d459a
 void ElevationMap::updateDirect( const pcl::PointCloud<pcl::PointXYZ>::Ptr point_cloud )
 {
     // Check if map needs to be extended to cover new point cloud
